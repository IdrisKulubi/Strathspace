import { LandingContent } from "@/components/shared/landing/landing-content";
import { AboutContent } from "@/components/shared/about/about-content";
import { HowItWorksContent } from "@/components/shared/how-it-works/how-it-works-content";
import { FloatingHearts } from "@/components/ui/floating-hearts";
import { Scene3DWrapper } from "@/components/shared/3d/scene-wrapper";
import { AnimatedSection } from "@/components/shared/sections/animated-section";
import { Footer } from "@/components/shared/layout/footer";
import { checkProfileCompletion } from "@/lib/checks";
import { redirect } from "next/navigation";
import { auth } from "@/auth";
<<<<<<< HEAD

=======
import { Navbar } from "@/components/layout/navbar";
>>>>>>> fe4d2009
export default async function Home() {
  const session = await auth();
  
  // Only check profile completion if user is logged in
  if (session?.user) {
    const { hasProfile } = await checkProfileCompletion();
    if (!hasProfile) {
      redirect("/profile/setup");
    }
  }

  return (
    <main className="relative min-h-screen bg-gradient-to-b from-pink-50 to-white dark:from-pink-950 dark:to-background overflow-x-hidden">
    <Navbar />
      <Scene3DWrapper />
      <FloatingHearts />
      
<<<<<<< HEAD
   
=======
     

>>>>>>> fe4d2009
      {/* Content sections */}
      <section id="hero" className="relative">
        <LandingContent isLoggedIn={!!session?.user} />
      </section>

      <div className="h-32" />

      <AnimatedSection id="how-it-works">
        <HowItWorksContent />
      </AnimatedSection>

      <div className="h-32" />

      <AnimatedSection id="about">
        <AboutContent />
      </AnimatedSection>
      <Footer />
    </main>
  );
}<|MERGE_RESOLUTION|>--- conflicted
+++ resolved
@@ -8,11 +8,8 @@
 import { checkProfileCompletion } from "@/lib/checks";
 import { redirect } from "next/navigation";
 import { auth } from "@/auth";
-<<<<<<< HEAD
 
-=======
-import { Navbar } from "@/components/layout/navbar";
->>>>>>> fe4d2009
+
 export default async function Home() {
   const session = await auth();
   
@@ -30,12 +27,8 @@
       <Scene3DWrapper />
       <FloatingHearts />
       
-<<<<<<< HEAD
-   
-=======
-     
+    
 
->>>>>>> fe4d2009
       {/* Content sections */}
       <section id="hero" className="relative">
         <LandingContent isLoggedIn={!!session?.user} />
