"use client";

import {  useCallback, useState } from "react";
import { Profile } from "@/db/schema";
import { SwipeCard } from "./swipe-card";
import { motion, AnimatePresence } from "framer-motion";
import { Heart, X, ArrowLeft } from "lucide-react";
import { recordSwipe, undoLastSwipe } from "@/lib/actions/explore.actions";
import { Button } from "@/components/ui/button";
import { MatchModal } from "@/components/explore/modals/match-modal";

import { useToast } from "@/hooks/use-toast";

interface SwipeStackProps {
  initialProfiles: Profile[];
  currentUserProfile: Profile;
  likedByProfiles: Profile[];
  onMatch?: (profile: Profile) => void;
}

const swipeVariants = {
  left: {
    x: -1000,
    opacity: 0,
    rotate: -30,
    transition: { duration: 0.4, ease: "easeOut" },
  },
  right: {
    x: 1000,
    opacity: 0,
    rotate: 30,
    transition: { duration: 0.4, ease: "easeOut" },
  },
};

export function SwipeStack({ initialProfiles, currentUserProfile }: SwipeStackProps) {
  const [profiles, setProfiles] = useState(initialProfiles);
  const [currentIndex, setCurrentIndex] = useState(initialProfiles.length - 1);
  const [swipeDirection, setSwipeDirection] = useState<"left" | "right" | null>(null);
  const [isAnimating, setIsAnimating] = useState(false);
  const [matchedProfile, setMatchedProfile] = useState<Profile | null>(null);
  const [swipedProfiles, setSwipedProfiles] = useState<Profile[]>([]);
  const { toast } = useToast();

  const handleSwipe = useCallback(async (direction: "left" | "right") => {
    if (isAnimating || !profiles[currentIndex]) return;

    setIsAnimating(true);
    setSwipeDirection(direction);

    const result = await recordSwipe(
      profiles[currentIndex].userId,
      direction === "right" ? "like" : "pass"
    );

    if (direction === "right") {
      if (result.isMatch) {
        setMatchedProfile(profiles[currentIndex]);
      } else {
        toast({
          title: "Yasss! 💖",
          description: `You liked ${profiles[currentIndex].firstName}! Fingers crossed for a match!`,
          variant: "default",
          className: "bg-gradient-to-r from-pink-500 to-purple-500 text-white border-none",
        });
      }
    }

    if (result.success && result.isMatch && result.matchedProfile) {
      setMatchedProfile(result.matchedProfile);
    }

    setSwipedProfiles(prev => [...prev, profiles[currentIndex]]);

    setTimeout(() => {
      setCurrentIndex(prev => prev - 1);
      setSwipeDirection(null);
      setIsAnimating(false);
    }, 300);
  }, [currentIndex, isAnimating, profiles, toast]);

  const handleRevert = useCallback(async () => {
    if (swipedProfiles.length === 0) return;
    
    const lastProfile = swipedProfiles[swipedProfiles.length - 1];
    await undoLastSwipe(lastProfile.userId);
    
    setProfiles(prev => [...prev, lastProfile]);
    setSwipedProfiles(prev => prev.slice(0, -1));
    setCurrentIndex(prev => prev + 1);
  }, [swipedProfiles]);

  return (
<<<<<<< HEAD
    <div className="flex gap-6 h-full max-h-[calc(100vh-200px)]">
      {/* Left Side Panel */}
      <div className="hidden lg:block w-80">
        <SidePanels
          profiles={swipedProfiles}
          likedByProfiles={likedByProfiles}
          onUnlike={handleRevert}
          onLikeBack={async (profileId) => {
            const result = await recordSwipe(profileId, "like");
            if (result.success && result.isMatch && result.matchedProfile)  {
              setMatchedProfile(result.matchedProfile);
            }
          }}
        />
      </div>

      {/* Main Card Area */}
      <div className="flex-1 max-w-[400px] mx-auto">
        <div className="relative h-[600px]">
          <AnimatePresence>
            {profiles[currentIndex] && (
              <SwipeCard
                key={profiles[currentIndex].userId}
                profile={profiles[currentIndex]}
                onSwipe={handleSwipe}
                active={false}
                animate={swipeDirection}
                variants={swipeVariants}
                style={{
                  position: 'absolute',
                  width: '100%',
                  height: '100%',
                  borderRadius: '8px',
                }}
              >
                {/* Mobile Controls Inside Card */}
                <div className="lg:hidden absolute bottom-6 left-0 right-0 flex justify-center items-center gap-4 z-10">
                  <Button
                    size="icon"
                    variant="outline"
                    className="h-14 w-14 rounded-full border-2 shadow-lg bg-white/90"
                    onClick={() => handleSwipe("left")}
                    disabled={isAnimating}
                  >
                    <X className="h-6 w-6 text-red-500" />
                  </Button>

                  <Button
                    size="icon"
                    variant="outline"
                    className="h-12 w-12 rounded-full border-2 shadow-lg bg-white/90"
                    onClick={handleRevert}
                    disabled={swipedProfiles.length === 0 || isAnimating}
                  >
                    <ArrowLeft className="h-5 w-5 text-blue-500" />
                  </Button>

                  <Button
                    size="icon"
                    variant="outline"
                    className="h-14 w-14 rounded-full border-2 shadow-lg bg-white/90"
                    onClick={() => handleSwipe("right")}
                    disabled={isAnimating}
                  >
                    <Heart className="h-6 w-6 text-pink-500" />
                  </Button>
                </div>
              </SwipeCard>
            )}
          </AnimatePresence>

          {/* Desktop Controls */}
          <div className="hidden lg:flex absolute -bottom-20 left-0 right-0 justify-center items-center gap-6">
            <Button
              size="lg"
              variant="outline"
              className="h-14 w-14 rounded-full border-2 shadow-lg hover:border-red-500 hover:bg-red-500/10"
              onClick={() => handleSwipe("left")}
              disabled={isAnimating}
            >
              <X className="h-6 w-6 text-red-500" />
            </Button>

            <Button
              size="lg"
              variant="outline"
              className="h-12 w-12 rounded-full border-2 shadow-lg hover:border-blue-500 hover:bg-blue-500/10"
              onClick={handleRevert}
              disabled={swipedProfiles.length === 0 || isAnimating}
            >
              <ArrowLeft className="h-5 w-5 text-blue-500" />
            </Button>

            <Button
              size="lg"
              variant="outline"
              className="h-14 w-14 rounded-full border-2 shadow-lg hover:border-pink-500 hover:bg-pink-500/10"
              onClick={() => handleSwipe("right")}
              disabled={isAnimating}
            >
              <Heart className="h-6 w-6 text-pink-500" />
            </Button>
          </div>
        </div>

        {/* Empty State */}
        {!profiles[currentIndex] && (
          <NoMoreProfiles initialLikedProfiles={swipedProfiles} />
=======
    <div className="relative max-w-[400px] mx-auto h-[600px]">
      <AnimatePresence>
        {profiles[currentIndex] && (
          <SwipeCard
            key={profiles[currentIndex].userId}
            profile={profiles[currentIndex]}
            onSwipe={handleSwipe}
            active={false}
            animate={swipeDirection}
            variants={swipeVariants}
            style={{
              position: 'absolute',
              width: '100%',
              height: '100%',
              borderRadius: '8px',
            }}
          />
>>>>>>> 44d16ef3
        )}
      </AnimatePresence>

      {/* Tinder-style Controls */}
      {profiles[currentIndex] && (
        <div className="absolute -bottom-20 left-0 right-0 flex justify-center items-center gap-4">
          <Button
            size="lg"
            variant="outline"
            className="h-14 w-14 rounded-full border-2 shadow-lg hover:border-red-500 hover:bg-red-500/10"
            onClick={() => handleSwipe("left")}
            disabled={isAnimating}
          >
            <X className="h-6 w-6 text-red-500" />
          </Button>

          <Button
            size="lg"
            variant="outline"
            className="h-12 w-12 rounded-full border-2 shadow-lg hover:border-blue-500 hover:bg-blue-500/10"
            onClick={handleRevert}
            disabled={swipedProfiles.length === 0 || isAnimating}
          >
            <ArrowLeft className="h-5 w-5 text-blue-500" />
          </Button>

          <Button
            size="lg"
            variant="outline"
            className="h-14 w-14 rounded-full border-2 shadow-lg hover:border-pink-500 hover:bg-pink-500/10"
            onClick={() => handleSwipe("right")}
            disabled={isAnimating}
          >
            <Heart className="h-6 w-6 text-pink-500" />
          </Button>
        </div>
      )}

      {/* Empty State */}
      {!profiles[currentIndex] && (
        <motion.div
          initial={{ opacity: 0, scale: 0.9 }}
          animate={{ opacity: 1, scale: 1 }}
          className="absolute inset-0 flex flex-col items-center justify-center text-center p-6 bg-white/50 dark:bg-background/50 backdrop-blur-sm rounded-3xl"
        >
          <span className="text-6xl mb-6">✨</span>
          <h3 className="text-2xl font-bold bg-gradient-to-r from-pink-500 to-purple-500 bg-clip-text text-transparent">
            No more profiles
          </h3>
          <p className="text-muted-foreground mt-2">
            Check back later for more potential matches!
          </p>
        </motion.div>
      )}

      <MatchModal
        isOpen={!!matchedProfile}
        onClose={() => setMatchedProfile(null)}
        matchedProfile={matchedProfile!}
        currentUserProfile={currentUserProfile}
      />
    </div>
  );
}<|MERGE_RESOLUTION|>--- conflicted
+++ resolved
@@ -91,18 +91,26 @@
   }, [swipedProfiles]);
 
   return (
-<<<<<<< HEAD
-    <div className="flex gap-6 h-full max-h-[calc(100vh-200px)]">
-      {/* Left Side Panel */}
+    <div className="flex gap-8">
+      {/* Left Panel - Using existing SidePanels component */}
       <div className="hidden lg:block w-80">
         <SidePanels
-          profiles={swipedProfiles}
+          profiles={profiles}
           likedByProfiles={likedByProfiles}
-          onUnlike={handleRevert}
+          onUnlike={async (profileId) => {
+            const result = await undoLastSwipe(profileId);
+            if (result.success) {
+              setProfiles(prev => prev.filter(p => p.userId !== profileId));
+              toast({
+                title: "Profile unliked",
+                description: "The profile has been removed from your likes",
+              });
+            }
+          }}
           onLikeBack={async (profileId) => {
             const result = await recordSwipe(profileId, "like");
-            if (result.success && result.isMatch && result.matchedProfile)  {
-              setMatchedProfile(result.matchedProfile);
+            if (result.success && result.isMatch) {
+              setMatchedProfile(profiles.find(p => p.userId === profileId)!);
             }
           }}
         />
@@ -126,45 +134,12 @@
                   height: '100%',
                   borderRadius: '8px',
                 }}
-              >
-                {/* Mobile Controls Inside Card */}
-                <div className="lg:hidden absolute bottom-6 left-0 right-0 flex justify-center items-center gap-4 z-10">
-                  <Button
-                    size="icon"
-                    variant="outline"
-                    className="h-14 w-14 rounded-full border-2 shadow-lg bg-white/90"
-                    onClick={() => handleSwipe("left")}
-                    disabled={isAnimating}
-                  >
-                    <X className="h-6 w-6 text-red-500" />
-                  </Button>
-
-                  <Button
-                    size="icon"
-                    variant="outline"
-                    className="h-12 w-12 rounded-full border-2 shadow-lg bg-white/90"
-                    onClick={handleRevert}
-                    disabled={swipedProfiles.length === 0 || isAnimating}
-                  >
-                    <ArrowLeft className="h-5 w-5 text-blue-500" />
-                  </Button>
-
-                  <Button
-                    size="icon"
-                    variant="outline"
-                    className="h-14 w-14 rounded-full border-2 shadow-lg bg-white/90"
-                    onClick={() => handleSwipe("right")}
-                    disabled={isAnimating}
-                  >
-                    <Heart className="h-6 w-6 text-pink-500" />
-                  </Button>
-                </div>
-              </SwipeCard>
+              />
             )}
           </AnimatePresence>
 
-          {/* Desktop Controls */}
-          <div className="hidden lg:flex absolute -bottom-20 left-0 right-0 justify-center items-center gap-6">
+          {/* Controls below card */}
+          <div className="absolute -bottom-20 left-0 right-0 flex justify-center items-center gap-6">
             <Button
               size="lg"
               variant="outline"
@@ -174,66 +149,6 @@
             >
               <X className="h-6 w-6 text-red-500" />
             </Button>
-
-            <Button
-              size="lg"
-              variant="outline"
-              className="h-12 w-12 rounded-full border-2 shadow-lg hover:border-blue-500 hover:bg-blue-500/10"
-              onClick={handleRevert}
-              disabled={swipedProfiles.length === 0 || isAnimating}
-            >
-              <ArrowLeft className="h-5 w-5 text-blue-500" />
-            </Button>
-
-            <Button
-              size="lg"
-              variant="outline"
-              className="h-14 w-14 rounded-full border-2 shadow-lg hover:border-pink-500 hover:bg-pink-500/10"
-              onClick={() => handleSwipe("right")}
-              disabled={isAnimating}
-            >
-              <Heart className="h-6 w-6 text-pink-500" />
-            </Button>
-          </div>
-        </div>
-
-        {/* Empty State */}
-        {!profiles[currentIndex] && (
-          <NoMoreProfiles initialLikedProfiles={swipedProfiles} />
-=======
-    <div className="relative max-w-[400px] mx-auto h-[600px]">
-      <AnimatePresence>
-        {profiles[currentIndex] && (
-          <SwipeCard
-            key={profiles[currentIndex].userId}
-            profile={profiles[currentIndex]}
-            onSwipe={handleSwipe}
-            active={false}
-            animate={swipeDirection}
-            variants={swipeVariants}
-            style={{
-              position: 'absolute',
-              width: '100%',
-              height: '100%',
-              borderRadius: '8px',
-            }}
-          />
->>>>>>> 44d16ef3
-        )}
-      </AnimatePresence>
-
-      {/* Tinder-style Controls */}
-      {profiles[currentIndex] && (
-        <div className="absolute -bottom-20 left-0 right-0 flex justify-center items-center gap-4">
-          <Button
-            size="lg"
-            variant="outline"
-            className="h-14 w-14 rounded-full border-2 shadow-lg hover:border-red-500 hover:bg-red-500/10"
-            onClick={() => handleSwipe("left")}
-            disabled={isAnimating}
-          >
-            <X className="h-6 w-6 text-red-500" />
-          </Button>
 
           <Button
             size="lg"
