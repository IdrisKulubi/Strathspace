import { relations, sql } from "drizzle-orm";
import {
  timestamp,
  pgTable,
  text,
  integer,
  boolean,
  uuid,
  json,
  primaryKey,
  index,
  uniqueIndex,
} from "drizzle-orm/pg-core";
import { type AdapterAccount } from "@auth/core/adapters";

// First define all tables
export const users = pgTable(
  "user",
  {
    id: text("id").primaryKey(), 
    name: text("name").notNull(),
    email: text("email").notNull().unique(),
    role: text("role").$type<"user" | "admin">().default("user"),
    emailVerified: timestamp("emailVerified"),
    image: text("image"),
    createdAt: timestamp("created_at").defaultNow().notNull(),
    updatedAt: timestamp("updated_at").defaultNow().notNull(),
    lastActive: timestamp("last_active").defaultNow().notNull(),
    isOnline: boolean("is_online").default(false),
    profilePhoto: text("profile_photo"),
    phoneNumber: text("phone_number").notNull(),
  },
  (table) => ({
    emailIdx: index("user_email_idx").on(table.email),
    createdAtIdx: index("user_created_at_idx").on(table.createdAt),
    lastActiveIdx: index("user_last_active_idx").on(table.lastActive),
  })
);

// Auth.js tables
export const accounts = pgTable(
  "account",
  {
    userId: text("userId")
      .notNull()
      .references(() => users.id, { onDelete: "cascade" }),
    type: text("type").$type<AdapterAccount["type"]>().notNull(),
    provider: text("provider").notNull(),
    providerAccountId: text("providerAccountId").notNull(),
    refresh_token: text("refresh_token"),
    access_token: text("access_token"),
    expires_at: integer("expires_at"),
    token_type: text("token_type"),
    scope: text("scope"),
    id_token: text("id_token"),
    session_state: text("session_state"),
  },
  (account) => ({
    compoundKey: primaryKey({
      columns: [account.provider, account.providerAccountId],
    }),
  })
);

export const sessions = pgTable("session", {
  sessionToken: text("sessionToken").notNull().primaryKey(),
  userId: text("userId")
    .notNull()
    .references(() => users.id, { onDelete: "cascade" }),
  expires: timestamp("expires", { mode: "date" }).notNull(),
});

export const verificationTokens = pgTable(
  "verificationToken",
  {
    identifier: text("identifier").notNull(),
    token: text("token").notNull(),
    expires: timestamp("expires", { mode: "date" }).notNull(),
  },
  (vt) => ({
    compoundKey: primaryKey({ columns: [vt.identifier, vt.token] }),
  })
);

// Extended user profiles
export const profiles = pgTable(
  "profiles",
  {
    id: uuid("id").defaultRandom().primaryKey(),
    userId: text("user_id")
      .notNull()
      .references(() => users.id, { onDelete: "cascade" }),
    bio: text("bio"),
    age: integer("age"),
    gender: text("gender"),
    role: text("role").$type<"user" | "admin">().default("user"),

    interests: json("interests").$type<string[]>(),
    photos: json("photos").$type<string[]>(), // Array of photo URLs
    isVisible: boolean("is_visible").default(true),
    lastActive: timestamp("last_active").defaultNow(),
    updatedAt: timestamp("updated_at").defaultNow().notNull(),
    isComplete: boolean("is_complete").default(false),
    profileCompleted: boolean("profile_completed").default(false),
    lookingFor: text("looking_for"),
    course: text("course"),
    yearOfStudy: integer("year_of_study"),
    instagram: text("instagram"),
    spotify: text("spotify"),
    snapchat: text("snapchat"),
    profilePhoto: text("profile_photo"),
    phoneNumber: text("phone_number"),
    firstName: text("first_name").notNull().default(""),
    lastName: text("last_name").notNull().default(""),
    isMatch: boolean("is_match").default(false),
    createdAt: timestamp("created_at").defaultNow().notNull(),
  },
  (table) => ({
    userIdIdx: index("profile_user_id_idx").on(table.userId),
    isVisibleIdx: index("profile_is_visible_idx").on(table.isVisible),
    genderIdx: index("profile_gender_idx").on(table.gender),
    lastActiveIdx: index("profile_last_active_idx").on(table.lastActive),
    completedIdx: index("profile_completed_idx").on(table.profileCompleted),
  })
);

// Swipes/Likes
export const swipes = pgTable(
  "swipes",
  {
    id: uuid("id").defaultRandom().primaryKey(),
    swiperId: text("swiper_id")
      .notNull()
      .references(() => users.id),
    swipedId: text("swiped_id")
      .notNull()
      .references(() => users.id),
    isLike: boolean("is_like").notNull(),
    createdAt: timestamp("created_at").defaultNow().notNull(),
  },
  (table) => ({
    swiperIdx: index("swipe_swiper_idx").on(table.swiperId),
    swipedIdx: index("swipe_swiped_idx").on(table.swipedId),
    createdAtIdx: index("swipe_created_at_idx").on(table.createdAt),
    // Compound index for faster lookups
    swipeComboIdx: index("swipe_combo_idx").on(table.swiperId, table.swipedId),
  })
);

// Matches
export const matches = pgTable(
  "matches",
  {
    id: uuid("id").defaultRandom().primaryKey(),
    user1Id: text("user1_id")
      .notNull()
      .references(() => users.id),
    user2Id: text("user2_id")
      .notNull()
      .references(() => users.id),
    user1Typing: boolean("user1_typing").default(false),
    user2Typing: boolean("user2_typing").default(false),
    lastMessageAt: timestamp("last_message_at"),
    createdAt: timestamp("created_at").defaultNow().notNull(),
    updatedAt: timestamp("updated_at").defaultNow().notNull(),
  },
  (table) => ({
    userIdx: index("match_users_idx").on(table.user1Id, table.user2Id),
    lastMessageIdx: index("last_message_idx").on(table.lastMessageAt),
  })
);

export const feedbacks = pgTable("feedbacks", {
  id: text("id").primaryKey().notNull(),
  name: text("name"),
  phoneNumber: text("phone_number"),
  message: text("message").notNull(),
  status: text("status").notNull().default("new"),
  createdAt: timestamp("created_at").defaultNow().notNull(),
});

// Messages
export const messages = pgTable(
  "messages",
  {
    id: uuid("id")
      .primaryKey()
      .default(sql`gen_random_uuid()`),
    content: text("content").notNull(),
    matchId: uuid("match_id")
      .references(() => matches.id)
      .notNull(),
    senderId: text("sender_id")
      .references(() => users.id)
      .notNull(),
    status: text("status", { enum: ["sent", "delivered", "read"] })
      .default("sent")
      .notNull(),
    createdAt: timestamp("created_at").defaultNow().notNull(),
    updatedAt: timestamp("updated_at").defaultNow().notNull()
  },
  (table) => ({
    matchIdIdx: index("match_id_idx").on(table.matchId),
    senderIdIdx: index("sender_id_idx").on(table.senderId),
    createdAtIdx: index("created_at_idx").on(table.createdAt)
  })
);

export const messagesRelations = relations(messages, ({ one }) => ({
  sender: one(users, {
    fields: [messages.senderId],
    references: [users.id],
  })
}));

// Blocks
export const blocks = pgTable("blocks", {
  id: uuid("id").defaultRandom().primaryKey(),
  blockerId: text("blocker_id")
    .notNull()
    .references(() => users.id),
  blockedId: text("blocked_id")
    .notNull()
    .references(() => users.id),
  createdAt: timestamp("created_at").defaultNow().notNull(),
});

// Starred Profiles
export const starredProfiles = pgTable("starred_profiles", {
  id: uuid("id").defaultRandom().primaryKey(),
  userId: text("user_id")
    .notNull()
    .references(() => users.id, { onDelete: "cascade" }),
  starredId: text("starred_id")
    .notNull()
    .references(() => users.id, { onDelete: "cascade" }),
  createdAt: timestamp("created_at").defaultNow().notNull(),
});

// Reports
export const reports = pgTable("reports", {
  id: uuid("id").defaultRandom().primaryKey(),
  reporterId: text("reporter_id")
    .notNull()
    .references(() => users.id),
  reportedUserId: text("reported_user_id")
    .notNull()
    .references(() => users.id),
  reason: text("reason").notNull(),
  status: text("status").$type<"PENDING" | "RESOLVED">().default("PENDING"),
  createdAt: timestamp("created_at").defaultNow().notNull(),
  resolvedAt: timestamp("resolved_at"),
  adminNotes: text("admin_notes"),
}, (table) => ({
  reportedIdx: index("reported_user_idx").on(table.reportedUserId),
  statusIdx: index("report_status_idx").on(table.status),
}));

<<<<<<< HEAD
// Profile Views
export const profileViews = pgTable("profile_views", {
  id: uuid("id").defaultRandom().primaryKey(),
  viewerId: text("viewer_id").references(() => users.id, { onDelete: "cascade" }),
  viewedId: text("viewed_id").references(() => users.id, { onDelete: "cascade" }),
  viewedAt: timestamp("viewed_at").defaultNow().notNull(),
}, (table) => ({
  viewedIdx: index("viewed_idx").on(table.viewedId),
  viewerIdx: index("viewer_idx").on(table.viewerId),
  uniqueView: uniqueIndex("unique_view").on(table.viewerId, table.viewedId),
=======
// Contest periods
export const contests = pgTable("contests", {
  id: uuid("id").defaultRandom().primaryKey(),
  title: text("title").notNull(),
  description: text("description").notNull(),
  type: text("type").$type<"photo" | "bio" | "both">().notNull(),
  startDate: timestamp("start_date").notNull(),
  endDate: timestamp("end_date").notNull(),
  isActive: boolean("is_active").default(true),
  createdAt: timestamp("created_at").defaultNow().notNull(),
  updatedAt: timestamp("updated_at").defaultNow().notNull(),
}, (table) => ({
  activeIdx: index("contest_active_idx").on(table.isActive),
  typeIdx: index("contest_type_idx").on(table.type),
  dateIdx: index("contest_date_idx").on(table.endDate),
}));

// Contest entries
export const contestEntries = pgTable("contest_entries", {
  id: uuid("id").defaultRandom().primaryKey(),
  contestId: uuid("contest_id").references(() => contests.id, { onDelete: "cascade" }),
  userId: text("user_id").references(() => users.id, { onDelete: "cascade" }),
  entryType: text("entry_type").$type<"photo" | "bio">().notNull(),
  photoUrl: text("photo_url"),
  bioText: text("bio_text"),
  caption: text("caption"),
  voteCount: integer("vote_count").default(0),
  isApproved: boolean("is_approved").default(false),
  isWinner: boolean("is_winner").default(false),
  createdAt: timestamp("created_at").defaultNow().notNull(),
  updatedAt: timestamp("updated_at").defaultNow().notNull(),
}, (table) => ({
  contestIdx: index("entry_contest_idx").on(table.contestId),
  userIdx: index("entry_user_idx").on(table.userId),
  typeIdx: index("entry_type_idx").on(table.entryType),
  voteIdx: index("entry_vote_idx").on(table.voteCount),
  winnerIdx: index("entry_winner_idx").on(table.isWinner),
}));

// Contest votes
export const contestVotes = pgTable("contest_votes", {
  id: uuid("id").defaultRandom().primaryKey(),
  entryId: uuid("entry_id").references(() => contestEntries.id, { onDelete: "cascade" }),
  voterId: text("voter_id").references(() => users.id, { onDelete: "cascade" }),
  createdAt: timestamp("created_at").defaultNow().notNull(),
}, (table) => ({
  entryIdx: index("vote_entry_idx").on(table.entryId),
  voterIdx: index("vote_voter_idx").on(table.voterId),
  // Unique constraint to prevent duplicate votes
  uniqueVote: uniqueIndex("unique_vote_idx").on(table.entryId, table.voterId),
>>>>>>> 08c2f407
}));

// Relations
export const usersRelations = relations(users, ({ one, many }) => ({
  profile: one(profiles, {
    fields: [users.id],
    references: [profiles.userId],
  }),
  sentSwipes: many(swipes, { relationName: "swiperRelation" }),
  receivedSwipes: many(swipes, { relationName: "swipedRelation" }),
  matches1: many(matches, { relationName: "user1Relation" }),
  matches2: many(matches, { relationName: "user2Relation" }),
  starredProfiles: many(starredProfiles, {
    relationName: "userStarredProfiles",
  }),
  reports: many(reports, { relationName: "userReports" }),
<<<<<<< HEAD
  stalkers: many(profileViews, { relationName: "profileViews" }),
=======
  contestEntries: many(contestEntries),
  contestVotes: many(contestVotes),
>>>>>>> 08c2f407
}));

export const matchesRelations = relations(matches, ({ one, many }) => ({
  messages: many(messages, { relationName: "matchMessages" }),
  user1: one(users, {
    fields: [matches.user1Id],
    references: [users.id],
  }),
  user2: one(users, {
    fields: [matches.user2Id],
    references: [users.id],
  }),
}));

export const reportsRelations = relations(reports, ({ one }) => ({
  reporter: one(users, {
    fields: [reports.reporterId],
    references: [users.id],
  }),
  reportedUser: one(users, {
    fields: [reports.reportedUserId],
    references: [users.id],
  }),
}));

<<<<<<< HEAD
export const profileViewsRelations = relations(profileViews, ({ one }) => ({
  viewer: one(users, {
    fields: [profileViews.viewerId],
    references: [users.id],
    relationName: "profileViewer",
  }),
  viewed: one(users, {
    fields: [profileViews.viewedId],
    references: [users.id],
    relationName: "profileViewed",
=======
export const contestsRelations = relations(contests, ({ many }) => ({
  entries: many(contestEntries),
}));

export const contestEntriesRelations = relations(contestEntries, ({ one, many }) => ({
  contest: one(contests, {
    fields: [contestEntries.contestId],
    references: [contests.id],
  }),
  user: one(users, {
    fields: [contestEntries.userId],
    references: [users.id],
  }),
  votes: many(contestVotes),
}));

export const contestVotesRelations = relations(contestVotes, ({ one }) => ({
  entry: one(contestEntries, {
    fields: [contestVotes.entryId],
    references: [contestEntries.id],
  }),
  voter: one(users, {
    fields: [contestVotes.voterId],
    references: [users.id],
>>>>>>> 08c2f407
  }),
}));

// Then create type references at the end
export type Profile = typeof profiles.$inferSelect & {
  isMatch: boolean | null;
  userId: string;
  unreadMessages?: number;
  matchId?: string;
};

// Export the Message type if needed
export type Message = typeof messages.$inferSelect;

// Export types
export type Contest = typeof contests.$inferSelect;
export type ContestEntry = typeof contestEntries.$inferSelect;
export type ContestVote = typeof contestVotes.$inferSelect;<|MERGE_RESOLUTION|>--- conflicted
+++ resolved
@@ -9,7 +9,6 @@
   json,
   primaryKey,
   index,
-  uniqueIndex,
 } from "drizzle-orm/pg-core";
 import { type AdapterAccount } from "@auth/core/adapters";
 
@@ -256,71 +255,6 @@
   statusIdx: index("report_status_idx").on(table.status),
 }));
 
-<<<<<<< HEAD
-// Profile Views
-export const profileViews = pgTable("profile_views", {
-  id: uuid("id").defaultRandom().primaryKey(),
-  viewerId: text("viewer_id").references(() => users.id, { onDelete: "cascade" }),
-  viewedId: text("viewed_id").references(() => users.id, { onDelete: "cascade" }),
-  viewedAt: timestamp("viewed_at").defaultNow().notNull(),
-}, (table) => ({
-  viewedIdx: index("viewed_idx").on(table.viewedId),
-  viewerIdx: index("viewer_idx").on(table.viewerId),
-  uniqueView: uniqueIndex("unique_view").on(table.viewerId, table.viewedId),
-=======
-// Contest periods
-export const contests = pgTable("contests", {
-  id: uuid("id").defaultRandom().primaryKey(),
-  title: text("title").notNull(),
-  description: text("description").notNull(),
-  type: text("type").$type<"photo" | "bio" | "both">().notNull(),
-  startDate: timestamp("start_date").notNull(),
-  endDate: timestamp("end_date").notNull(),
-  isActive: boolean("is_active").default(true),
-  createdAt: timestamp("created_at").defaultNow().notNull(),
-  updatedAt: timestamp("updated_at").defaultNow().notNull(),
-}, (table) => ({
-  activeIdx: index("contest_active_idx").on(table.isActive),
-  typeIdx: index("contest_type_idx").on(table.type),
-  dateIdx: index("contest_date_idx").on(table.endDate),
-}));
-
-// Contest entries
-export const contestEntries = pgTable("contest_entries", {
-  id: uuid("id").defaultRandom().primaryKey(),
-  contestId: uuid("contest_id").references(() => contests.id, { onDelete: "cascade" }),
-  userId: text("user_id").references(() => users.id, { onDelete: "cascade" }),
-  entryType: text("entry_type").$type<"photo" | "bio">().notNull(),
-  photoUrl: text("photo_url"),
-  bioText: text("bio_text"),
-  caption: text("caption"),
-  voteCount: integer("vote_count").default(0),
-  isApproved: boolean("is_approved").default(false),
-  isWinner: boolean("is_winner").default(false),
-  createdAt: timestamp("created_at").defaultNow().notNull(),
-  updatedAt: timestamp("updated_at").defaultNow().notNull(),
-}, (table) => ({
-  contestIdx: index("entry_contest_idx").on(table.contestId),
-  userIdx: index("entry_user_idx").on(table.userId),
-  typeIdx: index("entry_type_idx").on(table.entryType),
-  voteIdx: index("entry_vote_idx").on(table.voteCount),
-  winnerIdx: index("entry_winner_idx").on(table.isWinner),
-}));
-
-// Contest votes
-export const contestVotes = pgTable("contest_votes", {
-  id: uuid("id").defaultRandom().primaryKey(),
-  entryId: uuid("entry_id").references(() => contestEntries.id, { onDelete: "cascade" }),
-  voterId: text("voter_id").references(() => users.id, { onDelete: "cascade" }),
-  createdAt: timestamp("created_at").defaultNow().notNull(),
-}, (table) => ({
-  entryIdx: index("vote_entry_idx").on(table.entryId),
-  voterIdx: index("vote_voter_idx").on(table.voterId),
-  // Unique constraint to prevent duplicate votes
-  uniqueVote: uniqueIndex("unique_vote_idx").on(table.entryId, table.voterId),
->>>>>>> 08c2f407
-}));
-
 // Relations
 export const usersRelations = relations(users, ({ one, many }) => ({
   profile: one(profiles, {
@@ -335,12 +269,6 @@
     relationName: "userStarredProfiles",
   }),
   reports: many(reports, { relationName: "userReports" }),
-<<<<<<< HEAD
-  stalkers: many(profileViews, { relationName: "profileViews" }),
-=======
-  contestEntries: many(contestEntries),
-  contestVotes: many(contestVotes),
->>>>>>> 08c2f407
 }));
 
 export const matchesRelations = relations(matches, ({ one, many }) => ({
@@ -363,46 +291,6 @@
   reportedUser: one(users, {
     fields: [reports.reportedUserId],
     references: [users.id],
-  }),
-}));
-
-<<<<<<< HEAD
-export const profileViewsRelations = relations(profileViews, ({ one }) => ({
-  viewer: one(users, {
-    fields: [profileViews.viewerId],
-    references: [users.id],
-    relationName: "profileViewer",
-  }),
-  viewed: one(users, {
-    fields: [profileViews.viewedId],
-    references: [users.id],
-    relationName: "profileViewed",
-=======
-export const contestsRelations = relations(contests, ({ many }) => ({
-  entries: many(contestEntries),
-}));
-
-export const contestEntriesRelations = relations(contestEntries, ({ one, many }) => ({
-  contest: one(contests, {
-    fields: [contestEntries.contestId],
-    references: [contests.id],
-  }),
-  user: one(users, {
-    fields: [contestEntries.userId],
-    references: [users.id],
-  }),
-  votes: many(contestVotes),
-}));
-
-export const contestVotesRelations = relations(contestVotes, ({ one }) => ({
-  entry: one(contestEntries, {
-    fields: [contestVotes.entryId],
-    references: [contestEntries.id],
-  }),
-  voter: one(users, {
-    fields: [contestVotes.voterId],
-    references: [users.id],
->>>>>>> 08c2f407
   }),
 }));
 
@@ -416,8 +304,3 @@
 
 // Export the Message type if needed
 export type Message = typeof messages.$inferSelect;
-
-// Export types
-export type Contest = typeof contests.$inferSelect;
-export type ContestEntry = typeof contestEntries.$inferSelect;
-export type ContestVote = typeof contestVotes.$inferSelect;